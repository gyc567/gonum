// Copyright ©2014 The gonum Authors. All rights reserved.
// Use of this source code is governed by a BSD-style
// license that can be found in the LICENSE file.

package stat

import (
	"math"
	"sort"

	"github.com/gonum/floats"
)

// CumulantKind specifies the behavior for calculating the empirical CDF or Quantile
type CumulantKind int

const (
	// Constant values should match the R nomenclature. See
	// https://en.wikipedia.org/wiki/Quantile#Estimating_the_quantiles_of_a_population

	// Empirical treats the distribution as the actual empirical distribution.
	Empirical CumulantKind = 1
)

// bhattacharyyaCoeff computes the Bhattacharyya Coefficient for probability distributions given by:
//  \sum_i \sqrt{p_i q_i}
//
// It is assumed that p and q have equal length.
func bhattacharyyaCoeff(p, q []float64) float64 {
	var bc float64
	for i, a := range p {
		b := q[i]
		if a == 0 && b == 0 {
			continue
		}
		bc += math.Sqrt(a * b)
	}
	return bc
}

// Bhattacharyya computes the distance between the probability distributions p and q given by:
//  -\ln ( \sum_i \sqrt{p_i q_i} )
//
// The lengths of p and q must be equal. It is assumed that p and q sum to 1.
func Bhattacharyya(p, q []float64) float64 {
	if len(p) != len(q) {
		panic("stat: slice length mismatch")
	}
	bc := bhattacharyyaCoeff(p, q)
	return -math.Log(bc)
}

// CDF returns the empirical cumulative distribution function value of x, that is
// the fraction of the samples less than or equal to q. The
// exact behavior is determined by the CumulantKind. CDF is theoretically
// the inverse of the Quantile function, though it may not be the actual inverse
// for all values q and CumululantKinds.
//
// The x data must be sorted in increasing order. If weights is nil then all
// of the weights are 1. If weights is not nil, then len(x) must equal len(weights).
//
// CumulantKind behaviors:
//  - Empirical: Returns the lowest fraction for which q is greater than or equal
//  to that fraction of samples
func CDF(q float64, c CumulantKind, x, weights []float64) float64 {
	if weights != nil && len(x) != len(weights) {
		panic("stat: slice length mismatch")
	}
	if !sort.Float64sAreSorted(x) {
		panic("x data are not sorted")
	}
	if floats.HasNaN(x) {
		return math.NaN()
	}

	if q < x[0] {
		return 0
	}
	if q >= x[len(x)-1] {
		return 1
	}

	var sumWeights float64
	if weights == nil {
		sumWeights = float64(len(x))
	} else {
		sumWeights = floats.Sum(weights)
	}

	// Calculate the index
	switch c {
	case Empirical:
		// Find the smallest value that is greater than that percent of the samples
		var w float64
		for i, v := range x {
			if v > q {
				return w / sumWeights
			}
			if weights == nil {
				w++
			} else {
				w += weights[i]
			}
		}
		panic("impossible")
	default:
		panic("stat: bad cumulant kind")
	}
}

// ChiSquare computes the chi-square distance between the observed frequences 'obs' and
// expected frequences 'exp' given by:
//  \sum_i (obs_i-exp_i)^2 / exp_i
//
// The lengths of obs and exp must be equal.
func ChiSquare(obs, exp []float64) float64 {
	if len(obs) != len(exp) {
		panic("stat: slice length mismatch")
	}
	var result float64
	for i, a := range obs {
		b := exp[i]
		if a == 0 && b == 0 {
			continue
		}
		result += (a - b) * (a - b) / b
	}
	return result
}

// Correlation returns the weighted correlation between the samples of x and y
// with the given means.
//  sum_i {w_i (x_i - meanX) * (y_i - meanY)} / ((sum_j {w_j} - 1) * stdX * stdY)
// The lengths of x and y must be equal. If weights is nil then all of the
// weights are 1. If weights is not nil, then len(x) must equal len(weights).
func Correlation(x []float64, meanX, stdX float64, y []float64, meanY, stdY float64, weights []float64) float64 {
	return Covariance(x, meanX, y, meanY, weights) / (stdX * stdY)
}

// Covariance returns the weighted covariance between the samples of x and y
// with the given means.
//  sum_i {w_i (x_i - meanX) * (y_i - meanY)} / (sum_j {w_j} - 1)
// The lengths of x and y must be equal. If weights is nil then all of the
// weights are 1. If weights is not nil, then len(x) must equal len(weights).
func Covariance(x []float64, meanX float64, y []float64, meanY float64, weights []float64) float64 {
	if len(x) != len(y) {
		panic("stat: slice length mismatch")
	}
	if weights == nil {
		var s float64
		for i, v := range x {
			s += (v - meanX) * (y[i] - meanY)
		}
		s /= float64(len(x) - 1)
		return s
	}
	if weights != nil && len(weights) != len(x) {
		panic("stat: slice length mismatch")
	}
	var (
		s          float64
		sumWeights float64
	)
	for i, v := range x {
		s += weights[i] * (v - meanX) * (y[i] - meanY)
		sumWeights += weights[i]
	}
	return s / (sumWeights - 1)
}

// CrossEntropy computes the cross-entropy between the two distributions specified
// in p and q.
func CrossEntropy(p, q []float64) float64 {
	if len(p) != len(q) {
		panic("stat: slice length mismatch")
	}
	var ce float64
	for i, v := range p {
		w := q[i]
		if v == 0 && w == 0 {
			continue
		}
		ce -= v * math.Log(w)
	}
	return ce
}

// Entropy computes the Shannon entropy of a distribution or the distance between
// two distributions. The natural logarithm is used.
//  - sum_i (p_i * log_e(p_i))
func Entropy(p []float64) float64 {
	var e float64
	for _, v := range p {
		if v != 0 { // Entropy needs 0 * log(0) == 0
			e -= v * math.Log(v)
		}
	}
	return e
}

// ExKurtosis returns the population excess kurtosis of the sample.
// The kurtosis is defined by the 4th moment of the mean divided by the squared
// variance. The excess kurtosis subtracts 3.0 so that the excess kurtosis of
// the normal distribution is zero.
// If weights is nil then all of the weights are 1. If weights is not nil, then
// len(x) must equal len(weights).
func ExKurtosis(x []float64, mean, stdev float64, weights []float64) float64 {
	if weights == nil {
		var e float64
		for _, v := range x {
			z := (v - mean) / stdev
			e += z * z * z * z
		}
		mul, offset := kurtosisCorrection(float64(len(x)))
		return e*mul - offset
	}
	if len(x) != len(weights) {
		panic("stat: slice length mismatch")
	}
	var (
		e          float64
		sumWeights float64
	)
	for i, v := range x {
		z := (v - mean) / stdev
		e += weights[i] * z * z * z * z
		sumWeights += weights[i]
	}
	mul, offset := kurtosisCorrection(sumWeights)
	return e*mul - offset
}

// n is the number of samples
// see https://en.wikipedia.org/wiki/Kurtosis
func kurtosisCorrection(n float64) (mul, offset float64) {
	return ((n + 1) / (n - 1)) * (n / (n - 2)) * (1 / (n - 3)), 3 * ((n - 1) / (n - 2)) * ((n - 1) / (n - 3))
}

// GeometricMean returns the weighted geometric mean of the dataset
//  \prod_i {x_i ^ w_i}
// This only applies with positive x and positive weights. If weights is nil
// then all of the weights are 1. If weights is not nil, then len(x) must equal
// len(weights).
func GeometricMean(x, weights []float64) float64 {
	if weights == nil {
		var s float64
		for _, v := range x {
			s += math.Log(v)
		}
		s /= float64(len(x))
		return math.Exp(s)
	}
	if len(x) != len(weights) {
		panic("stat: slice length mismatch")
	}
	var (
		s          float64
		sumWeights float64
	)
	for i, v := range x {
		s += weights[i] * math.Log(v)
		sumWeights += weights[i]
	}
	s /= sumWeights
	return math.Exp(s)
}

// HarmonicMean returns the weighted harmonic mean of the dataset
//  \sum_i {w_i} / ( sum_i {w_i / x_i} )
// This only applies with positive x and positive weights.
// If weights is nil then all of the weights are 1. If weights is not nil, then
// len(x) must equal len(weights).
func HarmonicMean(x, weights []float64) float64 {
	if weights != nil && len(x) != len(weights) {
		panic("stat: slice length mismatch")
	}
	// TODO: Fix this to make it more efficient and avoid allocation

	// This can be numerically unstable (for exapmle if x is very small)
	// W = \sum_i {w_i}
	// hm = exp(log(W) - log(\sum_i w_i / x_i))

	logs := make([]float64, len(x))
	var W float64
	for i := range x {
		if weights == nil {
			logs[i] = -math.Log(x[i])
			W++
			continue
		}
		logs[i] = math.Log(weights[i]) - math.Log(x[i])
		W += weights[i]
	}

	// Sum all of the logs
	v := floats.LogSumExp(logs) // this computes log(\sum_i { w_i / x_i})
	return math.Exp(math.Log(W) - v)
}

// Hellinger computes the distance between the probability distributions p and q given by:
//  \sqrt{ 1 - \sum_i \sqrt{p_i q_i} }
//
// The lengths of p and q must be equal. It is assumed that p and q sum to 1.
func Hellinger(p, q []float64) float64 {
	if len(p) != len(q) {
		panic("stat: slice length mismatch")
	}
	bc := bhattacharyyaCoeff(p, q)
	return math.Sqrt(1 - bc)
}

// Histogram sums up the weighted number of data points in each bin.
// The weight of data point x[i] will be placed into count[j] if
// dividers[j-1] <= x < dividers[j]. The "span" function in the floats package can assist
// with bin creation.
//
// The following conditions on the inputs apply:
//  - The count variable must either be nil or have length of one less than dividers.
//  - The values in dividers must be sorted (use the sort package).
//  - The x values must be sorted.
//  - If weights is nil then all of the weights are 1.
//  - If weights is not nil, then len(x) must equal len(weights).
func Histogram(count, dividers, x, weights []float64) []float64 {
	if weights != nil && len(x) != len(weights) {
		panic("stat: slice length mismatch")
	}
	if count == nil {
		count = make([]float64, len(dividers)+1)
	}
	if len(count) != len(dividers)+1 {
		panic("histogram: bin count mismatch")
	}
	if !sort.Float64sAreSorted(dividers) {
		panic("dividers are not sorted")
	}
	if !sort.Float64sAreSorted(x) {
		panic("x data are not sorted")
	}

	idx := 0
	comp := dividers[idx]
	if weights == nil {
		for _, v := range x {
			if v < comp || idx == len(count)-1 {
				// Still in the current bucket
				count[idx]++
				continue
			}
			// Need to find the next divider where v is less than the divider
			// or to set the maximum divider if no such exists
			for j := idx + 1; j < len(count); j++ {
				if j == len(dividers) {
					idx = len(dividers)
					break
				}
				if v < dividers[j] {
					idx = j
					comp = dividers[j]
					break
				}
			}
			count[idx]++
		}
		return count
	}

	for i, v := range x {
		if v < comp || idx == len(count)-1 {
			// Still in the current bucket
			count[idx] += weights[i]
			continue
		}
		// Need to find the next divider where v is less than the divider
		// or to set the maximum divider if no such exists
		for j := idx + 1; j < len(count); j++ {
			if j == len(dividers) {
				idx = len(dividers)
				break
			}
			if v < dividers[j] {
				idx = j
				comp = dividers[j]
				break
			}
		}
		count[idx] += weights[i]
	}
	return count
}

<<<<<<< HEAD
// KolmogorovSmirnov computes the largest distance between the empirical CDFs
// of the two datasets. x and y consist of the sample locations with sample counts.
// xWeights and yWeights respectively. x and y must each be sorted.
//
// x and y may have different lengths, though len(x) must equal len(xWeights), and
// len(y) must equal len(yWeights).
//
// If len(x) == len(y) == 0, the function returns 0. Otherwise, it returns 1 if
// one of the lengths is zero but not the other.
func KolmogorovSmirnov(x, xWeights, y, yWeights []float64) float64 {
	if len(x) != len(xWeights) {
		panic("stat: slice length mismatch")
	}
	if len(y) != len(yWeights) {
		panic("stat: slice length mismatch")
	}
	if len(x) == 0 || len(y) == 0 {
		if len(x) == 0 && len(y) == 0 {
			return 0
		}
		return 1
	}

	if !sort.Float64sAreSorted(x) {
		panic("x data are not sorted")
	}
	if !sort.Float64sAreSorted(y) {
		panic("y data are not sorted")
	}

	xSum := floats.Sum(xWeights)
	ySum := floats.Sum(yWeights)

	var (
		maxDist
		xCdf, yCdf float64
		xIdx, yIdx int
	)

	xVal := math.Inf(-1)
	yVal := math.Inf(-1)

	if xVal == yVal {
		maxDist = 0
	}

	for {
		switch {
		case xVal > yVal:
		case xVal < yVal:
		case xVal == yVal:
		default:
			panic("must contain NaN")
		}
	}
=======
// JensenShannon computes the JensenShannon divergence between the distributions
// p and q. The Jensen-Shannon divergence is defined as
//  m = 0.5 * (p + q)
//  JS(p, q) = 0.5 ( KL(p, m) + KL(q, m) )
// Unlike Kullback-Liebler, the Jensen-Shannon distance is symmetric. The value
// is between 0 and ln(2).
func JensenShannon(p, q []float64) float64 {
	if len(p) != len(q) {
		panic("stat: slice length mismatch")
	}
	var js float64
	for i, v := range p {
		qi := q[i]
		m := 0.5 * (v + qi)
		if v != 0 {
			// add kl from p to m
			js += 0.5 * v * (math.Log(v) - math.Log(m))
		}
		if qi != 0 {
			// add kl from q to m
			js += 0.5 * qi * (math.Log(qi) - math.Log(m))
		}
	}
	return js
>>>>>>> 692c4977
}

// KullbackLeibler computes the Kullback-Leibler distance between the
// distributions p and q. The natural logarithm is used.
//  sum_i(p_i * log(p_i / q_i))
// Note that the Kullback-Leibler distance is not symmetric;
// KullbackLeibler(p,q) != KullbackLeibler(q,p)
func KullbackLeibler(p, q []float64) float64 {
	if len(p) != len(q) {
		panic("stat: slice length mismatch")
	}
	var kl float64
	for i, v := range p {
		if v != 0 { // Entropy needs 0 * log(0) == 0
			kl += v * (math.Log(v) - math.Log(q[i]))
		}
	}
	return kl
}

// Mean computes the weighted mean of the data set.
//  sum_i {w_i * x_i} / sum_i {w_i}
// If weights is nil then all of the weights are 1. If weights is not nil, then
// len(x) must equal len(weights).
func Mean(x, weights []float64) float64 {
	if weights == nil {
		return floats.Sum(x) / float64(len(x))
	}
	if len(x) != len(weights) {
		panic("stat: slice length mismatch")
	}
	var (
		sumValues  float64
		sumWeights float64
	)
	for i, w := range weights {
		sumValues += w * x[i]
		sumWeights += w
	}
	return sumValues / sumWeights
}

// Mode returns the most common value in the dataset specified by x and the
// given weights. Strict float64 equality is used when comparing values, so users
// should take caution. If several values are the mode, any of them may be returned.
func Mode(x []float64, weights []float64) (val float64, count float64) {
	if weights != nil && len(x) != len(weights) {
		panic("stat: slice length mismatch")
	}
	if len(x) == 0 {
		return 0, 0
	}
	m := make(map[float64]float64)
	if weights == nil {
		for _, v := range x {
			m[v]++
		}
	} else {
		for i, v := range x {
			m[v] += weights[i]
		}
	}
	var (
		maxCount float64
		max      float64
	)
	for val, count := range m {
		if count > maxCount {
			maxCount = count
			max = val
		}
	}
	return max, maxCount
}

// Moment computes the weighted n^th moment of the samples,
//  E[(x - μ)^N]
// No degrees of freedom correction is done.
// If weights is nil then all of the weights are 1. If weights is not nil, then
// len(x) must equal len(weights).
func Moment(moment float64, x []float64, mean float64, weights []float64) float64 {
	if weights == nil {
		var m float64
		for _, v := range x {
			m += math.Pow(v-mean, moment)
		}
		m /= float64(len(x))
		return m
	}
	if len(weights) != len(x) {
		panic("stat: slice length mismatch")
	}
	var (
		m          float64
		sumWeights float64
	)
	for i, v := range x {
		m += weights[i] * math.Pow(v-mean, moment)
		sumWeights += weights[i]
	}
	return m / sumWeights
}

// Quantile returns the sample of x such that x is greater than or
// equal to the fraction p of samples. The exact behavior is determined by the
// CumulantKind, and p should be a number between 0 and 1. Quantile is theoretically
// the inverse of the CDF function, though it may not be the actual inverse
// for all values p and CumulantKinds.
//
// The x data must be sorted in increasing order. If weights is nil then all
// of the weights are 1. If weights is not nil, then len(x) must equal len(weights).
//
// CumulantKind behaviors:
//  - Empirical: Returns the lowest value q for which q is greater than or equal
//  to the fraction p of samples
func Quantile(p float64, c CumulantKind, x, weights []float64) float64 {
	if p < 0 || p > 1 {
		panic("stat: percentile out of bounds")
	}

	if weights != nil && len(x) != len(weights) {
		panic("stat: slice length mismatch")
	}
	if !sort.Float64sAreSorted(x) {
		panic("x data are not sorted")
	}
	if floats.HasNaN(x) {
		return math.NaN() // This is needed because the algorithm breaks otherwise
	}
	var sumWeights float64
	if weights == nil {
		sumWeights = float64(len(x))
	} else {
		sumWeights = floats.Sum(weights)
	}
	switch c {
	case Empirical:
		var cumsum float64
		fidx := p * sumWeights
		for i := range x {
			if weights == nil {
				cumsum++
			} else {
				cumsum += weights[i]
			}
			if cumsum >= fidx {
				return x[i]
			}
		}
		panic("impossible")
	default:
		panic("stat: bad cumulant kind")
	}
}

// Skew computes the skewness of the sample data.
// If weights is nil then all of the weights are 1. If weights is not nil, then
// len(x) must equal len(weights).
func Skew(x []float64, mean, stdev float64, weights []float64) float64 {
	if weights == nil {
		var s float64
		for _, v := range x {
			z := (v - mean) / stdev
			s += z * z * z
		}
		return s * skewCorrection(float64(len(x)))
	}
	if len(x) != len(weights) {
		panic("stat: slice length mismatch")
	}
	var (
		s          float64
		sumWeights float64
	)
	for i, v := range x {
		z := (v - mean) / stdev
		s += weights[i] * z * z * z
		sumWeights += weights[i]
	}
	return s * skewCorrection(sumWeights)
}

// From: http://www.amstat.org/publications/jse/v19n2/doane.pdf page 7
func skewCorrection(n float64) float64 {
	return (n / (n - 1)) * (1 / (n - 2))
}

// SortWeighted rearranges the data in x along with their corresponding
// weights so that the x data are sorted. The data is sorted in place.
// Weights may be nil, but if weights is non-nil then it must have the same
// length as x.
func SortWeighted(x, weights []float64) {
	if weights == nil {
		sort.Float64s(x)
		return
	}
	if len(x) != len(weights) {
		panic("stat: slice length mismatch")
	}
	sort.Sort(weightSorter{
		x: x,
		w: weights,
	})
}

type weightSorter struct {
	x []float64
	w []float64
}

func (w weightSorter) Less(i, j int) bool {
	return w.x[i] < w.x[j]
}

func (w weightSorter) Swap(i, j int) {
	w.x[i], w.x[j] = w.x[j], w.x[i]
	w.w[i], w.w[j] = w.w[j], w.w[i]
}

func (w weightSorter) Len() int {
	return len(w.x)
}

// StdDev returns the population standard deviation with the provided mean.
func StdDev(x []float64, mean float64, weights []float64) float64 {
	return math.Sqrt(Variance(x, mean, weights))
}

// StdErr returns the standard error in the mean with the given values.
func StdErr(stdev, sampleSize float64) float64 {
	return stdev / math.Sqrt(sampleSize)
}

// StdScore returns the standard score (a.k.a. z-score, z-value) for the value x
// with the givem mean and variance, i.e.
//  (x - mean) / variance
func StdScore(x, mean, variance float64) float64 {
	return (x - mean) / variance
}

// Variance computes the weighted sample variance with the provided mean.
//  \sum_i w_i (x_i - mean)^2 / (sum_i w_i - 1)
// If weights is nil then all of the weights are 1. If weights is not nil, then
// len(x) must equal len(weights).
func Variance(x []float64, mean float64, weights []float64) float64 {
	if weights == nil {
		var s float64
		for _, v := range x {
			s += (v - mean) * (v - mean)
		}
		return s / float64(len(x)-1)
	}
	if len(x) != len(weights) {
		panic("stat: slice length mismatch")
	}
	var (
		ss         float64
		sumWeights float64
	)
	for i, v := range x {
		ss += weights[i] * (v - mean) * (v - mean)
		sumWeights += weights[i]
	}
	return ss / (sumWeights - 1)
}<|MERGE_RESOLUTION|>--- conflicted
+++ resolved
@@ -388,63 +388,6 @@
 	return count
 }
 
-<<<<<<< HEAD
-// KolmogorovSmirnov computes the largest distance between the empirical CDFs
-// of the two datasets. x and y consist of the sample locations with sample counts.
-// xWeights and yWeights respectively. x and y must each be sorted.
-//
-// x and y may have different lengths, though len(x) must equal len(xWeights), and
-// len(y) must equal len(yWeights).
-//
-// If len(x) == len(y) == 0, the function returns 0. Otherwise, it returns 1 if
-// one of the lengths is zero but not the other.
-func KolmogorovSmirnov(x, xWeights, y, yWeights []float64) float64 {
-	if len(x) != len(xWeights) {
-		panic("stat: slice length mismatch")
-	}
-	if len(y) != len(yWeights) {
-		panic("stat: slice length mismatch")
-	}
-	if len(x) == 0 || len(y) == 0 {
-		if len(x) == 0 && len(y) == 0 {
-			return 0
-		}
-		return 1
-	}
-
-	if !sort.Float64sAreSorted(x) {
-		panic("x data are not sorted")
-	}
-	if !sort.Float64sAreSorted(y) {
-		panic("y data are not sorted")
-	}
-
-	xSum := floats.Sum(xWeights)
-	ySum := floats.Sum(yWeights)
-
-	var (
-		maxDist
-		xCdf, yCdf float64
-		xIdx, yIdx int
-	)
-
-	xVal := math.Inf(-1)
-	yVal := math.Inf(-1)
-
-	if xVal == yVal {
-		maxDist = 0
-	}
-
-	for {
-		switch {
-		case xVal > yVal:
-		case xVal < yVal:
-		case xVal == yVal:
-		default:
-			panic("must contain NaN")
-		}
-	}
-=======
 // JensenShannon computes the JensenShannon divergence between the distributions
 // p and q. The Jensen-Shannon divergence is defined as
 //  m = 0.5 * (p + q)
@@ -469,7 +412,63 @@
 		}
 	}
 	return js
->>>>>>> 692c4977
+}
+
+// KolmogorovSmirnov computes the largest distance between the empirical CDFs
+// of the two datasets. x and y consist of the sample locations with sample counts.
+// xWeights and yWeights respectively. x and y must each be sorted.
+//
+// x and y may have different lengths, though len(x) must equal len(xWeights), and
+// len(y) must equal len(yWeights).
+//
+// If len(x) == len(y) == 0, the function returns 0. Otherwise, it returns 1 if
+// one of the lengths is zero but not the other.
+func KolmogorovSmirnov(x, xWeights, y, yWeights []float64) float64 {
+	if len(x) != len(xWeights) {
+		panic("stat: slice length mismatch")
+	}
+	if len(y) != len(yWeights) {
+		panic("stat: slice length mismatch")
+	}
+	if len(x) == 0 || len(y) == 0 {
+		if len(x) == 0 && len(y) == 0 {
+			return 0
+		}
+		return 1
+	}
+
+	if !sort.Float64sAreSorted(x) {
+		panic("x data are not sorted")
+	}
+	if !sort.Float64sAreSorted(y) {
+		panic("y data are not sorted")
+	}
+
+	xSum := floats.Sum(xWeights)
+	ySum := floats.Sum(yWeights)
+
+	var (
+		maxDist
+		xCdf, yCdf float64
+		xIdx, yIdx int
+	)
+
+	xVal := math.Inf(-1)
+	yVal := math.Inf(-1)
+
+	if xVal == yVal {
+		maxDist = 0
+	}
+
+	for {
+		switch {
+		case xVal > yVal:
+		case xVal < yVal:
+		case xVal == yVal:
+		default:
+			panic("must contain NaN")
+		}
+	}
 }
 
 // KullbackLeibler computes the Kullback-Leibler distance between the
